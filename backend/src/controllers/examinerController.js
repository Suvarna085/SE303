const { supabaseAdmin } = require("../config/database");
const { generateQuestions } = require("../services/questionGenerationService");


// Suvarna start
// Publish exam
const publishExam = async (req, res) => {
  try {
    const { examId } = req.params;
    const examinerId = req.user.userId;

    const { data: exam, error } = await supabaseAdmin
      .from("exams")
      .update({
        is_published: true,
        published_at: new Date(),
      })
      .eq("id", examId)
      .eq("examiner_id", examinerId)
      .select()
      .single();

    if (error || !exam) {
      return res.status(404).json({
        success: false,
        message: "Exam not found",
      });
    }

    res.status(200).json({
      success: true,
      message: "Exam published successfully",
      data: exam,
    });
  } catch (error) {
    console.error("Publish exam error:", error);
    res.status(500).json({
      success: false,
      message: "Failed to publish exam",
      error: error.message,
    });
  }
};
// Suvarna end

// Varun start
// Create exam and generate questions
const createExam = async (req, res) => {
  try {
    const { title, topic, difficulty, totalQuestions, duration } = req.body;
    const examinerId = req.user.userId;

    // Generate questions using AI
    const generatedQuestions = await generateQuestions(
      topic,
      difficulty,
      totalQuestions
    );

    // Create exam record
    const { data: exam, error: examError } = await supabaseAdmin
      .from("exams")
      .insert([
        {
          examiner_id: examinerId,
          title,
          topic,
          difficulty_level: difficulty,
          duration,
          total_questions: totalQuestions,
          is_published: false,
        },
      ])
      .select()
      .single();

    if (examError) throw examError;

    // Insert questions
    const questionsToInsert = generatedQuestions.map((q, index) => ({
      exam_id: exam.id,
      question_text: q.question_text,
      option_a: q.option_a,
      option_b: q.option_b,
      option_c: q.option_c,
      option_d: q.option_d,
      correct_answer: q.correct_answer,
      question_order: index + 1,
    }));

    const { error: questionsError } = await supabaseAdmin
      .from("questions")
      .insert(questionsToInsert);

    if (questionsError) throw questionsError;

    res.status(201).json({
      success: true,
      message: "Exam created successfully",
      data: {
        examId: exam.id,
        title: exam.title,
        totalQuestions: exam.total_questions,
        questions: generatedQuestions,
      },
    });
  } catch (error) {
    console.error("Create exam error:", error);
    res.status(500).json({
      success: false,
      message: "Failed to create exam",
      error: error.message,
    });
  }
};

// Get exam with questions for preview
const getExamPreview = async (req, res) => {
  try {
    const { examId } = req.params;
    const examinerId = req.user.userId;

    // Get exam details
    const { data: exam, error: examError } = await supabaseAdmin
      .from("exams")
      .select("*")
      .eq("id", examId)
      .eq("examiner_id", examinerId)
      .single();

    if (examError || !exam) {
      return res.status(404).json({
        success: false,
        message: "Exam not found",
      });
    }

    // Get questions
    const { data: questions, error: questionsError } = await supabaseAdmin
      .from("questions")
      .select("*")
      .eq("exam_id", examId)
      .order("question_order", { ascending: true });

    if (questionsError) throw questionsError;

    res.status(200).json({
      success: true,
      data: {
        exam,
        questions,
      },
    });
  } catch (error) {
    console.error("Get exam preview error:", error);
    res.status(500).json({
      success: false,
      message: "Failed to get exam",
      error: error.message,
    });
  }
};
// Varun end

// Napa start
// Get all exams created by examiner
const getMyExams = async (req, res) => {
  try {
    const examinerId = req.user.userId;

    const { data: exams, error } = await supabaseAdmin
      .from("exams")
      .select("*")
      .eq("examiner_id", examinerId)
      .order("created_at", { ascending: false });

    if (error) throw error;

    res.status(200).json({
      success: true,
      data: exams,
    });
  } catch (error) {
    console.error("Get my exams error:", error);
    res.status(500).json({
      success: false,
      message: "Failed to get exams",
      error: error.message,
    });
  }
};

// Get exam results and analytics
const getExamAnalytics = async (req, res) => {
  try {
    const { examId } = req.params;
    const examinerId = req.user.userId;

    // Verify exam belongs to examiner
    const { data: exam, error: examError } = await supabaseAdmin
      .from("exams")
      .select("*")
      .eq("id", examId)
      .eq("examiner_id", examinerId)
      .single();

    if (examError || !exam) {
      return res.status(404).json({
        success: false,
        message: "Exam not found",
      });
    }

    // Get all results for this exam with student info
    const { data: results, error: resultsError } = await supabaseAdmin
      .from("results")
      .select(
        `
        *,
        users:student_id (name, email)
      `
      )
      .eq("exam_id", examId)
      .order("evaluated_at", { ascending: false });

    if (resultsError) throw resultsError;

    // Calculate statistics
    const totalAttempts = results.length;
    const avgScore =
      totalAttempts > 0
        ? results.reduce((sum, r) => sum + r.score, 0) / totalAttempts
        : 0;
    const avgPercentage =
      totalAttempts > 0
        ? results.reduce((sum, r) => sum + parseFloat(r.percentage), 0) /
          totalAttempts
        : 0;

    res.status(200).json({
      success: true,
      data: {
        exam,
        results,
        statistics: {
          totalAttempts,
          averageScore: avgScore.toFixed(2),
          averagePercentage: avgPercentage.toFixed(2),
        },
      },
    });
  } catch (error) {
    console.error("Get exam analytics error:", error);
    res.status(500).json({
      success: false,
      message: "Failed to get analytics",
      error: error.message,
    });
  }
};
// Napa end

<<<<<<< HEAD
// Modules export
=======
// Get leaderboard for a specific exam
const getExamLeaderboard = async (req, res) => {
  try {
    const { examId } = req.params;

    const { data: leaderboard, error } = await supabaseAdmin
      .from('results')
      .select(`
        id,
        score,
        percentage,
        time_taken,
        evaluated_at,
        users:student_id (name, email)
      `)
      .eq('exam_id', examId)
      .order('percentage', { ascending: false })
      .order('time_taken', { ascending: true })
      .limit(10);

    if (error) throw error;

    res.status(200).json({
      success: true,
      data: leaderboard
    });
  } catch (error) {
    console.error('Get leaderboard error:', error);
    res.status(500).json({
      success: false,
      message: 'Failed to get leaderboard',
      error: error.message
    });
  }
};


>>>>>>> c9dddf3d
module.exports = {
  createExam,
  getExamPreview,
  publishExam,
  getMyExams,
  getExamAnalytics,
  getExamLeaderboard,
};<|MERGE_RESOLUTION|>--- conflicted
+++ resolved
@@ -258,11 +258,7 @@
     });
   }
 };
-// Napa end
-
-<<<<<<< HEAD
-// Modules export
-=======
+
 // Get leaderboard for a specific exam
 const getExamLeaderboard = async (req, res) => {
   try {
@@ -298,9 +294,9 @@
     });
   }
 };
-
-
->>>>>>> c9dddf3d
+// Napa end
+
+// Modules export
 module.exports = {
   createExam,
   getExamPreview,
